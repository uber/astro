# astro changelog

## 0.5.0 (UNRELEASED, 2019)

<<<<<<< HEAD
* Add `version` command (#12)
=======
* Add binaries via goreleaser (#14)
>>>>>>> 2aec9b3a
* Adopt options pattern for `astro.NewProject` constructor (#26)
* Refactor and improve integration tests to invoke them directly using cli
  rather than `os.exec` (#26)
* Add Travis configuration, `make lint` and git precommit hook
* Fix `--help` displaying "pflag: help requested" (#1)
* Fix issue with make not recompiling when source files changed
* Fix issue with `make test` always returning true even when tests fail
* Fix race condition that could cause failures due to astro downloading the
  same version of Terraform twice
* Fix module execution errors being printed to the console twice
* Remove godep and move to Go modules (vgo)
* Change configuration syntax for remapping CLI flags to Terraform module
  variables

**Breaking changes:**

* Before, there was a `flag:` option underneath module variables in the project
  configuration that allowed you to modify the name of the flag on the CLI that
  would represent that variable (e.g.: "--environment" could be remapped to
  "--env").

  This has been removed and there is now a completely new section in the YAML
  called "flags". See the "Remapping flags" section of the README for more
  information.

* API: The signature of `astro.NewProject` has changed to now accept a list of
  functional options. This allows us to add new options in the future without
  making a breaking change.

  `astro.NewProject(conf)` should be changed to:
  `astro.NewProject(astro.WithConfig(conf))`

## 0.4.1 (October 3, 2018)

* Output policy changes in unified diff format (#2)
* Add ability to pass additional arbitrary parameters to terraform at the cli (#3)

## 0.4.0 (September 27, 2018)

* Initial public release #2<|MERGE_RESOLUTION|>--- conflicted
+++ resolved
@@ -2,11 +2,8 @@
 
 ## 0.5.0 (UNRELEASED, 2019)
 
-<<<<<<< HEAD
 * Add `version` command (#12)
-=======
 * Add binaries via goreleaser (#14)
->>>>>>> 2aec9b3a
 * Adopt options pattern for `astro.NewProject` constructor (#26)
 * Refactor and improve integration tests to invoke them directly using cli
   rather than `os.exec` (#26)
